import { runtimeEnv } from '../config/runtime';

const normalizePath = (path: string): string => {
  if (!path.startsWith('/')) {
    return `/${path}`;
  }
  return path;
};

export interface ApiResponse<T> {
  data: T;
  etag?: string;
  notModified: boolean;
}

export class ApiError extends Error {
  status: number;

  constructor(status: number, message: string) {
    super(message);
    this.status = status;
    this.name = 'ApiError';
  }
}

interface ApiOptions {
  maxRetries?: number;
  retryDelayMs?: number;
}

export async function api<T>(path: string, etag?: string, init?: RequestInit, options: ApiOptions = {}): Promise<ApiResponse<T>> {
  const base = runtimeEnv.apiBaseUrl;
  if (!base) {
    throw new Error('NEXT_PUBLIC_API_BASE is not configured for Live mode');
  }

  const isBrowser = typeof window !== 'undefined';
  const targetPath = normalizePath(path);
  const url = isBrowser ? `/api/bridge${targetPath}` : `${base.replace(/\/$/, '')}${targetPath}`;
  const headers = new Headers(init?.headers ?? undefined);

  if (etag) {
    headers.set('If-None-Match', etag);
  }

<<<<<<< HEAD
  const maxRetries = options.maxRetries ?? 2;
  const retryDelayMs = options.retryDelayMs ?? 300;
=======
  const response = await fetch(url, {
    ...init,
    headers,
    cache: 'no-store',
  });
>>>>>>> b2cc79bc

  for (let attempt = 0; attempt <= maxRetries; attempt++) {
    const response = await fetch(url, {
      ...init,
      headers,
    });

    if (response.status === 304) {
      return {
        data: undefined as unknown as T,
        etag,
        notModified: true,
      };
    }

    if (response.ok) {
      const payload = await response.json() as T;
      const responseEtag = response.headers.get('ETag') ?? undefined;
      return {
        data: payload,
        etag: responseEtag,
        notModified: false,
      };
    }

    const shouldRetry = response.status === 429 || response.status >= 500;
    if (!shouldRetry || attempt === maxRetries) {
      const body = await response.text();
      throw new ApiError(response.status, body || response.statusText);
    }

<<<<<<< HEAD
    const delay = retryDelayMs * Math.pow(2, attempt);
    await new Promise((resolve) => setTimeout(resolve, delay));
=======
  if (!response.ok) {
    const body = await response.text();
    if (!isBrowser) {
      console.error('[attn] upstream API request failed', {
        url,
        status: response.status,
        body: body ? body.slice(0, 1024) : '<empty>',
      });
    }
    throw new ApiError(response.status, body || response.statusText);
>>>>>>> b2cc79bc
  }

  throw new ApiError(500, 'Unhandled API retry failure');
}<|MERGE_RESOLUTION|>--- conflicted
+++ resolved
@@ -1,11 +1,6 @@
 import { runtimeEnv } from '../config/runtime';
 
-const normalizePath = (path: string): string => {
-  if (!path.startsWith('/')) {
-    return `/${path}`;
-  }
-  return path;
-};
+const normalizePath = (path: string): string => (path.startsWith('/') ? path : `/${path}`);
 
 export interface ApiResponse<T> {
   data: T;
@@ -15,7 +10,6 @@
 
 export class ApiError extends Error {
   status: number;
-
   constructor(status: number, message: string) {
     super(message);
     this.status = status;
@@ -24,81 +18,62 @@
 }
 
 interface ApiOptions {
-  maxRetries?: number;
-  retryDelayMs?: number;
+  maxRetries?: number;     // default 2
+  retryDelayMs?: number;   // default 300
 }
 
-export async function api<T>(path: string, etag?: string, init?: RequestInit, options: ApiOptions = {}): Promise<ApiResponse<T>> {
+export async function api<T>(
+  path: string,
+  etag?: string,
+  init?: RequestInit,
+  options: ApiOptions = {}
+): Promise<ApiResponse<T>> {
   const base = runtimeEnv.apiBaseUrl;
-  if (!base) {
-    throw new Error('NEXT_PUBLIC_API_BASE is not configured for Live mode');
-  }
+  if (!base) throw new Error('NEXT_PUBLIC_API_BASE is not configured for Live mode');
 
   const isBrowser = typeof window !== 'undefined';
   const targetPath = normalizePath(path);
   const url = isBrowser ? `/api/bridge${targetPath}` : `${base.replace(/\/$/, '')}${targetPath}`;
-  const headers = new Headers(init?.headers ?? undefined);
 
-  if (etag) {
-    headers.set('If-None-Match', etag);
-  }
+  const headers = new Headers(init?.headers);
+  if (!headers.has('Accept')) headers.set('Accept', 'application/json');
+  if (etag) headers.set('If-None-Match', etag);
 
-<<<<<<< HEAD
   const maxRetries = options.maxRetries ?? 2;
   const retryDelayMs = options.retryDelayMs ?? 300;
-=======
-  const response = await fetch(url, {
-    ...init,
-    headers,
-    cache: 'no-store',
-  });
->>>>>>> b2cc79bc
 
   for (let attempt = 0; attempt <= maxRetries; attempt++) {
-    const response = await fetch(url, {
-      ...init,
-      headers,
-    });
+    try {
+      const response = await fetch(url, { ...init, headers, cache: 'no-store' });
 
-    if (response.status === 304) {
-      return {
-        data: undefined as unknown as T,
-        etag,
-        notModified: true,
-      };
+      if (response.status === 304) {
+        return { data: undefined as unknown as T, etag, notModified: true };
+      }
+
+      if (response.ok) {
+        // tolerate empty bodies and 204s
+        const text = await response.text();
+        const data = text ? (JSON.parse(text) as T) : (undefined as unknown as T);
+        const responseEtag = response.headers.get('ETag') ?? undefined;
+        return { data, etag: responseEtag, notModified: false };
+      }
+
+      const retriable = response.status === 429 || response.status >= 500;
+      if (!retriable || attempt === maxRetries) {
+        const body = await response.text();
+        throw new ApiError(response.status, body || response.statusText);
+      }
+    } catch (err) {
+      // network or parse error
+      if (attempt === maxRetries) {
+        if (err instanceof ApiError) throw err;
+        const msg = err instanceof Error ? err.message : 'Network error';
+        throw new ApiError(0, msg);
+      }
     }
 
-    if (response.ok) {
-      const payload = await response.json() as T;
-      const responseEtag = response.headers.get('ETag') ?? undefined;
-      return {
-        data: payload,
-        etag: responseEtag,
-        notModified: false,
-      };
-    }
-
-    const shouldRetry = response.status === 429 || response.status >= 500;
-    if (!shouldRetry || attempt === maxRetries) {
-      const body = await response.text();
-      throw new ApiError(response.status, body || response.statusText);
-    }
-
-<<<<<<< HEAD
-    const delay = retryDelayMs * Math.pow(2, attempt);
-    await new Promise((resolve) => setTimeout(resolve, delay));
-=======
-  if (!response.ok) {
-    const body = await response.text();
-    if (!isBrowser) {
-      console.error('[attn] upstream API request failed', {
-        url,
-        status: response.status,
-        body: body ? body.slice(0, 1024) : '<empty>',
-      });
-    }
-    throw new ApiError(response.status, body || response.statusText);
->>>>>>> b2cc79bc
+    const delay = retryDelayMs * 2 ** attempt;
+    await new Promise((r) => setTimeout(r, delay));
   }
 
   throw new ApiError(500, 'Unhandled API retry failure');
